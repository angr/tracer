--- conflicted
+++ resolved
@@ -430,17 +430,7 @@
 
                 # grab the faulting address
                 if self.crash_mode:
-<<<<<<< HEAD
                     self.crash_addr = addrs[-1]
-=======
-                    lastline = trace.split(b'\n')[-2]
-                    if lastline.startswith(b"Trace") or lastline.find(b"Segmentation") == -1:
-                        l.warning("Trace return code was less than zero, but the last line of the trace does not"
-                                  "contain the uncaught exception error from qemu."
-                                  "If using an older version of shellphish_qemu try using 'ulimit -Sc 0' or "
-                                  "updating to a newer version of shellphish_qemu.")
-                    self.crash_addr = int(lastline.split(b'[')[1].split(b']')[0], 16)
->>>>>>> be53a440
 
 
                 self.trace = addrs
